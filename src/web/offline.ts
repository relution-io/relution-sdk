--- conflicted
+++ resolved
@@ -25,85 +25,15 @@
 import * as auth from '../security/auth';
 import * as http from './http';
 
-<<<<<<< HEAD
-=======
-// localStorage of browser or via node-localstorage
-function localStorage() {
-  return global['localStorage'] ||
-    (global['localStorage'] = new (require('node-localstorage').LocalStorage)('localStorage'));
-}
-
-// key generation parameters
-const pbkdf2SaltLen = 64;
-const pbkdf2Iterations = 36911;
-const pbkdf2KeyLen = 192 / 8;
-const pbkdf2Digest = 'sha256';
-
-// see https://tools.ietf.org/html/rfc5084
-// console.log((<any>crypto).getCiphers());
-const cipherAlgorithm = 'aes-192-gcm';
-const cipherIvLen = 12;
-
-// promised variants
-const randomBytes = Q.denodeify<Buffer>(crypto.randomBytes);
-const pbkdf2 = Q.denodeify<Buffer>(crypto.pbkdf2);
-
-/**
- * encrypted object data.
- *
- * @internal Not part of public API, exported for test only.
- */
-export interface EncryptedJson<T> {
-  salt: string;
-  iv: string;
-  tag?: string;
-  value: string;
-}
-
-/**
- * encrypts a JSON object using a user-provided password.
- *
- * This method is suitable for human-entered passwords and not appropriate for machine generated
- * passwords. Make sure to read regarding pbkdf2.
- *
- * @param password of a human.
- * @param json to encode.
- * @return encoded json data.
- *
- * @internal Not part of public API, exported for test only.
- */
-export function encryptJson<T>(password: string, json: T): Q.Promise<EncryptedJson<T>> {
-  return Q.all([
-    randomBytes(pbkdf2SaltLen),
-    randomBytes(cipherIvLen)
-  ]).spread((salt: Buffer, iv: Buffer) => {
-    return pbkdf2(password, salt, pbkdf2Iterations, pbkdf2KeyLen, pbkdf2Digest).then((key) => {
-      const cipher = crypto.createCipheriv(cipherAlgorithm, key, iv);
-      let value = cipher.update(JSON.stringify(json), 'utf8', 'base64');
-      value += cipher.final('base64');
-      let data: EncryptedJson<T> = {
-        salt: salt.toString('base64'),
-        iv: iv.toString('base64'),
-        value: value
-      };
-      let tag = cipher.getAuthTag();
-      if (tag) {
-        data.tag = tag.toString('base64');
-      }
-      return data;
-    });
-  });
-}
-
->>>>>>> b054a97d
 /**
  * localStorage of browser or via require node-localstorage.
  *
  * @internal Not public API, exported for testing purposes only!
  */
-export const localStorage = global['localStorage'] ||                 // native implementation
-  process && !process['browser'] && (global['localStorage'] =         // or when not in browser
-    new (require('node-localstorage').LocalStorage)('localStorage')); // required version
+export function localStorage() {
+  return global['localStorage'] ||
+    (global['localStorage'] = new (require('node-localstorage').LocalStorage)('localStorage'));
+}
 
 /**
  * computes key of login response data for some server.
@@ -153,13 +83,8 @@
                                   serverOptions: init.ServerUrlOptions,
                                   loginResponse: http.LoginResponse):
 Q.Promise<http.LoginResponse> {
-<<<<<<< HEAD
   return cipher.encryptJson(credentials['password'], loginResponse).then((value) => {
-    localStorage.setItem(computeLocalStorageKey(serverOptions), JSON.stringify(value));
-=======
-  return encryptJson(credentials['password'], loginResponse).then((value) => {
     localStorage().setItem(computeLocalStorageKey(serverOptions), JSON.stringify(value));
->>>>>>> b054a97d
     return loginResponse;
   });
 }
