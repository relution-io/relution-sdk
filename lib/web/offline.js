--- conflicted
+++ resolved
@@ -19,35 +19,17 @@
  */
 "use strict";
 var Q = require('q');
-<<<<<<< HEAD
 var cipher = require('../core/cipher');
-=======
-// localStorage of browser or via node-localstorage
-function localStorage() {
-    return global['localStorage'] ||
-        (global['localStorage'] = new (require('node-localstorage').LocalStorage)('localStorage'));
-}
-// key generation parameters
-var pbkdf2SaltLen = 64;
-var pbkdf2Iterations = 36911;
-var pbkdf2KeyLen = 192 / 8;
-var pbkdf2Digest = 'sha256';
-// see https://tools.ietf.org/html/rfc5084
-// console.log((<any>crypto).getCiphers());
-var cipherAlgorithm = 'aes-192-gcm';
-var cipherIvLen = 12;
-// promised variants
-var randomBytes = Q.denodeify(crypto.randomBytes);
-var pbkdf2 = Q.denodeify(crypto.pbkdf2);
->>>>>>> b054a97d
 /**
  * localStorage of browser or via require node-localstorage.
  *
  * @internal Not public API, exported for testing purposes only!
  */
-exports.localStorage = global['localStorage'] ||
-    process && !process['browser'] && (global['localStorage'] =
-        new (require('node-localstorage').LocalStorage)('localStorage')); // required version
+function localStorage() {
+    return global['localStorage'] ||
+        (global['localStorage'] = new (require('node-localstorage').LocalStorage)('localStorage'));
+}
+exports.localStorage = localStorage;
 /**
  * computes key of login response data for some server.
  *
@@ -73,11 +55,7 @@
     // so that the credentials parameter is irrelevant, but provided for the
     // sake of completeness...
     try {
-<<<<<<< HEAD
-        exports.localStorage.removeItem(computeLocalStorageKey(serverOptions));
-=======
         localStorage().removeItem(computeLocalStorageKey(serverOptions));
->>>>>>> b054a97d
         return Q.resolve(undefined);
     }
     catch (error) {
@@ -96,13 +74,8 @@
  * @internal Not part of public API, for library use only.
  */
 function storeOfflineLogin(credentials, serverOptions, loginResponse) {
-<<<<<<< HEAD
     return cipher.encryptJson(credentials['password'], loginResponse).then(function (value) {
-        exports.localStorage.setItem(computeLocalStorageKey(serverOptions), JSON.stringify(value));
-=======
-    return encryptJson(credentials['password'], loginResponse).then(function (value) {
         localStorage().setItem(computeLocalStorageKey(serverOptions), JSON.stringify(value));
->>>>>>> b054a97d
         return loginResponse;
     });
 }
@@ -122,11 +95,7 @@
  */
 function fetchOfflineLogin(credentials, serverOptions) {
     try {
-<<<<<<< HEAD
-        var value = exports.localStorage.getItem(computeLocalStorageKey(serverOptions));
-=======
         var value = localStorage().getItem(computeLocalStorageKey(serverOptions));
->>>>>>> b054a97d
         if (!value) {
             return Q.resolve(undefined);
         }
