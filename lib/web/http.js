/**
 * @file web/http.ts
 * Relution SDK
 *
 * Created by Thomas Beckmann on 28.04.2016
 * Copyright 2016 M-Way Solutions GmbH
 *
 * Licensed under the Apache License, Version 2.0 (the "License");
 * you may not use this file except in compliance with the License.
 * You may obtain a copy of the License at
 *
 * http://www.apache.org/licenses/LICENSE-2.0
 *
 * Unless required by applicable law or agreed to in writing, software
 * distributed under the License is distributed on an "AS IS" BASIS,
 * WITHOUT WARRANTIES OR CONDITIONS OF ANY KIND, either express or implied.
 * See the License for the specific language governing permissions and
 * limitations under the License.
 */
"use strict";
var _ = require('lodash');
var Q = require('q');
var request = require('request');
var http = require('http');
var diag = require('../core/diag');
var init = require('../core/init');
var auth = require('../security/auth');
var server = require('../security/server');
var urls = require('./urls');
var offline = require('./offline');
// require request.js to manage cookies for us
var requestDefaults = {
    json: true,
    jar: true,
    withCredentials: true
};
var requestWithDefaults = request.defaults(requestDefaults);
/**
 * drives an HTTP request against the Relution server.
 *
 * Behavior of this method is simplified from most HTTP/AJAX implementations:
 * - When the HTTP request succeeds the resulting promise resolves to the response body.
 * - In case of a network Error the promise resolves to an HttpError object providing `requestUrl`
 *   but neither `statusCode` nor `statusMessage`.
 * - In case of HTTP failure the resulting promise is rejected to an HttpError-like object carrying
 *   the properties `requestUrl`, `statusCode` and `statusMessage`.
 * - If the server responds a JSON, it is parsed and assumed to be an HttpError-like object. The
 *   object is augmented by the properties as defined above.
 * - Otherwise the body is stored as `message` of an HttpError object created. Again, the properties
 *   above are provided.
 * - Finally, in case of HTTP failure with the server not providing any response body, the HttpError
 *   `message` is set to the `statusMessage`.
 *
 * Thus, to differentiate network failures from server-side failures the `statusCode` of the
 * HttpError rejection is to being used. For deeper inspection provide an
 * [[options.responseCallback]].
 *
 * ```javascript
 * Relution.init({
 *    serverUrl: 'http://localhost:8080',
 *    organization: 'myOrga'
 * });
 *
 * let httpOptions: HttpOptions = {method: 'GET', url: 'api/v1/posts'};
 *
 * //usage as Promise
 * Relution.web.ajax(httpOptions)
 *  .then((resp) => console.log('posts', resp);)
 *  .catch((e:Relution.web.HttpError) => console.error(e.message, e))
 *  .finally(() => console.log('loading complete!'));
 *
 * // as Observable
 * Observable.fromPromise(Relution.web.ajax(httpOptions)).subscribe(
 *  (resp: any) => console.log('posts', resp),
 *  (e:Relution.web.HttpError) => console.error(e.message, e);,
 *  () => console.log('loading complete!')
 * )
 * ```
 * @param options of request, including target `url`.
 * @return {Q.Promise} of response body, in case of failure rejects to an HttpError object
 *    including `requestUrl`, `statusCode` and `statusMessage`.
 */
function ajax(options) {
    var serverUrl = urls.resolveServer(options.url, options);
    var serverObj = server.Server.getInstance(serverUrl);
    if (!serverObj.sessionUserUuid && serverObj.credentials) {
        // not logged in
        var credentials_1 = serverObj.credentials;
        serverObj.credentials = null;
        return login(credentials_1, {
            serverUrl: serverUrl
        }).then(function () {
            diag.debug.assert(function () { return !!serverObj.sessionUserUuid; });
            diag.debug.assert(function () { return serverObj.credentials == credentials_1; });
            return ajax(options); // repeat after login
        });
    }
    // process options
    var currentOptions = serverObj.applyOptions({
        serverUrl: serverUrl,
        agentOptions: options.agentOptions || init.initOptions.agentOptions,
        agentClass: options.agentClass || init.initOptions.agentClass,
        // options taking effect at request time
        application: options.application || init.initOptions.application,
        tenantOrga: options.tenantOrga || init.initOptions.tenantOrga
    });
    // resolve target url
    var url = urls.resolveUrl(options.url, currentOptions);
    diag.debug.debug(options.method + ' ' + url);
    diag.debug.assert(function () { return url.substr(0, serverUrl.length) === serverUrl; });
    var requestCallback = options.requestCallback || _.identity;
    var responseCallback = options.responseCallback || _.identity;
    options = _.clone(options);
    options.agentOptions = currentOptions.agentOptions;
    options.agentClass = currentOptions.agentClass;
    var headers = {};
    if (serverObj.sessionUserUuid) {
        // add X-Gofer-User header so that server may check we are running under correct identity
        headers['X-Gofer-User'] = serverObj.sessionUserUuid;
    }
    if (currentOptions.clientApp) {
        // add X-Relution-ClientApp for server-side analytics
        headers['X-Relution-ClientApp'] = currentOptions.clientApp;
    }
    if (!_.isEmpty(headers)) {
        options.headers = _.defaults(headers, options.headers);
    }
    return Q.Promise(function (resolveResult, rejectResult) {
        var promiseResponse = Q.Promise(function (resolveResponse, rejectResponse) {
            var resp;
            var req;
            try {
                if (options.clientCertificate) {
                    // apply certificate options
                    _.extend(options, options.clientCertificate);
                }
                req = requestWithDefaults(url, options, function (error, response, body) {
                    if (response === void 0) { response = resp; }
                    // node.js assigns status string as body for status codes not having body data
                    if (response && response.statusCode === 202) {
                        diag.debug.assert(body === http.STATUS_CODES[202], body);
                        body = undefined; // resolves promise to undefined below
                    }
                    // error processing
                    if (!error && response && response.statusCode >= 400) {
                        if (_.isError(body)) {
                            // correct but practically impossible
                            error = body;
                        }
                        else if (_.isString(body)) {
                            // use plain-text as Error message
                            error = new Error(body);
                        }
                        else if (_.isObjectLike(body)) {
                            // body is object representation of server-side error or exception,
                            // converting to true Error object here
                            error = new Error(response.statusMessage);
                            diag.debug.assert(function () { return !_.isArray(body); }, 'kicks in for array responses as well, not sure if this is desirable');
                            _.extend(error, body);
                        }
                        else {
                            // handles numbers, booleans, etc. assigning as cause of failure
                            error = new Error(response.statusMessage);
                            if (!_.isUndefined(body)) {
                                error.cause = body;
                            }
                        }
                    }
                    if (error) {
                        // completes HttpError construction
                        diag.debug.assertIsError(error, 'should operate true Error instances');
                        error.requestUrl = url;
                        if (response) {
                            error.statusCode = response.statusCode;
                            error.statusMessage = response.statusMessage;
                            Object.defineProperty(error, 'rawResponse', {
                                value: response,
                                enumerable: false
                            });
                        }
                        Object.defineProperty(error, 'rawRequest', {
                            value: req,
                            enumerable: false
                        });
                    }
                    if (!response) {
                        // network connectivity problem
                        diag.debug.assertIsError(error);
                        if (promiseResponse) {
                            rejectResponse(error); // will also rejectResult(error)
                        }
                        else {
                            rejectResult(error); // promiseResponse not constructed yet
                        }
                    }
                    else if (response.statusCode === 503 || response.statusCode === 500 &&
                        error.className === 'java.util.concurrent.TimeoutException') {
                        // 503 (service unavailable) indicates the server is temporarily overloaded, and unable
                        // handling the request. This happens when async delegation timed out on the Java side,
                        // usually after about 2 minutes. In this case retry the request until we are done...
                        diag.debug.info('server overloaded, retrying request.');
                        // here promiseResponse must have been resolved already,
                        // we chain anyways because of error propagation
                        promiseResponse.thenResolve(ajax(options)).done(resolveResult, rejectResult);
                        return; // early exit as result is handled by done call above
                    }
                    else {
                        // logon session processing
                        var sessionUserUuid = resp.headers['x-gofer-user'];
                        if (sessionUserUuid) {
                            serverObj.sessionUserUuid = sessionUserUuid;
                        }
                        else if (response.statusCode === 401) {
                            // apparently our session is lost!
                            serverObj.sessionUserUuid = null;
                            diag.debug.assert(function () { return !!error; });
                            diag.debug.warn('server session is lost!', error);
                            if (serverObj.credentials) {
                                // recover by attempting login,
                                // here promiseResponse must have been resolved already,
                                // we chain anyways because of error propagation
                                promiseResponse.thenResolve(login(serverObj.credentials, {
                                    serverUrl: serverUrl
                                }).then(function () {
                                    diag.debug.assert(function () { return !!serverObj.sessionUserUuid; });
                                    diag.debug.info('server session recovered.');
                                    return ajax(options);
                                })).done(resolveResult, rejectResult);
                                return; // early exit as result is handled by done call above
                            }
                        }
                    }
                    // completes the chain propagating results, must be skipped when request is retried above
                    if (promiseResponse) {
                        promiseResponse.then(function (responseResult) {
                            diag.debug.assert(function () { return responseResult === resp; }, 'definition of behavior in case ' +
                                'of proxying the original response is reserved for future extension!');
                            if (error) {
                                rejectResult(error);
                            }
                            else {
                                resolveResult(body);
                            }
                        }, function (responseError) {
                            rejectResult(responseError);
                        }).done();
                    }
                });
            }
            catch (error) {
                // path taken when request.js throws
                return rejectResult(error);
            }
            // transport response
            try {
                Q(requestCallback(req)).then(function (request) {
                    if (request === void 0) { request = req; }
                    request.on('response', function (response) {
                        if (!resp) {
                            resp = response;
                            resolveResponse(responseCallback(resp));
                        }
                    });
                    return request;
                }).done();
            }
            catch (error) {
                // path taken when requestCallback throws
                return rejectResponse(error);
            }
        });
    });
}
exports.ajax = ajax;
;
;
/**
 * logs into a Relution server.
 *
 * Notice, specifying `offlineCapable=true` in the options will store the login response locally on
 * the device when online and the login succeeded. When offline, the option will reuse the stored
 * response. Data encryption is used guaranteeing both secrecy of login data and verification of
 * the credentials provided.
 *
 * @param credentials to use.
 * @param loginOptions overwriting [[init]] defaults.
 * @return {Q.Promise<LoginResponse>} of login response.
 *
 * @example
 * ```javascript
 *
 * import * as Relution from 'relution-sdk';
 * //config
 * Relution.init({
 *    serverUrl: 'http://localhost:8080'
 * });
 *
 * let credentials = {
 *    userName: 'myusername',
 *    password: 'mypassword'
 * };
 *
 * //usage
 *
 * // Promise
 * Relution.web.login(credentials)
 *  .then((resp) => console.log('resp', resp);)
 *  .catch((e:Error) => console.error(e.message, e))
 *  .finally(() => console.log('complete'));
 *
 * //Observable
 * Observable.fromPromise(Relution.web.login(credentials)).subscribe(
 *  (resp: any) => console.log('resp', resp),
 *  (e:Error) => console.error(e.message, e);,
 *  () => console.log('complete')
 * )
 * ```
 */
function login(credentials, loginOptions) {
    if (loginOptions === void 0) { loginOptions = {}; }
<<<<<<< HEAD
    var serverUrl = urls.resolveServer('/', loginOptions);
=======
    var wasOfflineLogin = false;
    var serverUrl = urls.resolveUrl('/', loginOptions);
>>>>>>> 2f347065
    var serverObj = server.Server.getInstance(serverUrl);
    if (serverObj.sessionUserUuid) {
        // logged in already
        return logout({
            serverUrl: serverUrl
        }).then(function () {
            diag.debug.assert(function () { return !serverObj.sessionUserUuid; });
            return login(credentials, loginOptions); // repeat after logout
        });
    }
    else if (serverObj.credentials) {
        // had credentials but no session, so we were logged in offline
        wasOfflineLogin = true;
    }
    // process options
    var currentOptions = serverObj.applyOptions({
        serverUrl: serverUrl,
        agentOptions: loginOptions.agentOptions || init.initOptions.agentOptions,
        agentClass: loginOptions.agentClass || init.initOptions.agentClass,
        // options taking effect at login time
        clientApp: loginOptions.clientApp || init.initOptions.clientApp,
        logonCallback: loginOptions.logonCallback || init.initOptions.logonCallback,
        clientCertificate: loginOptions.clientCertificate || init.initOptions.clientCertificate
    });
    var logonCallback = currentOptions.logonCallback || _.identity;
    return ajax(_.defaults({
        serverUrl: serverUrl,
        method: 'POST',
        url: '/gofer/security/rest/auth/login',
        body: credentials
    }, currentOptions)).then(function (response) {
        // real physical logon, ajax call sets sessionUserUuid
        if (!serverObj.sessionUserUuid) {
            diag.debug.warn('BUG: Relution did not set X-Gofer-User response header');
            serverObj.sessionUserUuid = response.user.uuid;
        }
        diag.debug.assert(function () { return serverObj.sessionUserUuid === response.user.uuid; });
        return response;
    }, function (error) {
        // offline login response
        if (!error.statusCode && loginOptions.offlineCapable) {
            // ajax timeout -> offline login attempt
            diag.debug.assert(function () { return !serverObj.sessionUserUuid; }, 'no physical login, as otherwise logonCallback would be executed');
            return offline.fetchOfflineLogin(credentials, currentOptions).then(function (loginResponse) {
                if (!loginResponse) {
                    // when there is no persistent data available, aka. this is the initial login attempt,
                    // keep saying the server is offline...
                    return Q.reject(error);
                }
                return loginResponse;
            }, function (offlineError) {
                // most likely the password entered was incorrect,
                // make sure the offlineError indicates the server is unavailable as well
                diag.debug.assert(function () { return !offlineError.statusCode; });
                diag.debug.assert(function () { return !offlineError.requestUrl; });
                offlineError.requestUrl = error.requestUrl;
                diag.debug.assert(function () { return !offlineError.cause; });
                offlineError.cause = error;
                // we rethrow the annotated error of decoding the stored response,
                // because the network error just indicates we are offline and does
                // not mention the credentials being incorrect as this one does...
                return Q.reject(offlineError);
            });
        }
        else if (error.statusCode && wasOfflineLogin) {
            // server side rejection, clear login data so that subsequent offline logins fail as well
            return offline.clearOfflineLogin(credentials, currentOptions).catch(function (offlineError) {
                // this is bad but we can not do much about it
                diag.debug.warn('failed erasing offline login data', offlineError);
                return Q.reject(error);
            });
        }
        return Q.reject(error);
    }).then(function (response) {
        // switch current server
        serverObj.authorization = {
            name: response.user.uuid,
            roles: _.map(response.roles.roles, function (role) { return role.uuid; })
        };
        serverObj.organization = response.organization;
        serverObj.user = response.user;
        serverObj.credentials = credentials;
        server.setCurrentServer(serverObj);
        return response;
    }).then(function (response) {
        // this is the earliest point at which library state reflects correct authorization, etc.
        // Thus, the logonCallback may execute here now, but only if we are online actually...
        if (!serverObj.sessionUserUuid) {
            return response; // offline
        }
        // we have a session logged into this user
        diag.debug.assert(function () { return serverObj.sessionUserUuid === server.getCurrentAuthorization().name; });
        // run logonCallback on response data and eventually store resultant object for offline login,
        // because this way the callback may add information to the response object that will also be
        // persisted and made available again when offline!
        return Q(logonCallback(response)).then(function (logonInfos) {
            if (logonInfos === void 0) { logonInfos = response; }
            if (logonInfos && logonInfos !== response) {
                // any data returned by the logonCallback may be stored here
                response.logonInfos = logonInfos;
            }
            // store offline login response
            if (loginOptions.offlineCapable || wasOfflineLogin) {
                // initial store or update of login data
                return offline.storeOfflineLogin(credentials, currentOptions, response).catch(function (offlineError) {
                    diag.debug.warn('offline login store failed', offlineError);
                    return response;
                });
            }
            return response;
        }, function (error) {
            // logon callback failed, must logout to avoid making ajax calls in an unknown backend state
            return logout({
                serverUrl: serverUrl
            }).catch(function (logoutError) {
                diag.debug.error('failed to logout after login failure', logoutError);
                return Q.reject(error);
            }).finally(function () {
                // logout processing must leave us with no user session
                diag.debug.assert(function () { return !serverObj.sessionUserUuid; });
            });
        });
    });
}
exports.login = login;
;
/**
 * logs out of a Relution server.
 *
 * For explicit logouts (trigger by app user pressing a logout button, for example) specifying
 * `offlineCapable = true` will drop any persisted offline login data for the server logging out
 * of.
 *
 * @param logoutOptions overwriting [[init]] defaults.
 * @return {Q.Promise<void>} of logout response.
 *
 * @example
 * ```javascript
 *
 * Relution.web.logout()
 *  .then((resp) => console.log('resp', resp);)
 *  .catch((e:Error) => console.error(e.message, e))
 *  .finally(() => console.log('bye bye'));
 *
 * //Observable
 * Observable.fromPromise(Relution.web.logout()).subscribe(
 *  (resp: any) => console.log('resp', resp),
 *  (e:Error) => console.error(e.message, e);,
 *  () => console.log('bye bye')
 * )
 * ```
 */
function logout(logoutOptions) {
    if (logoutOptions === void 0) { logoutOptions = {}; }
    var serverUrl = urls.resolveServer('/', logoutOptions);
    var serverObj = server.Server.getInstance(serverUrl);
    // process options
    var currentOptions = serverObj.applyOptions({
        serverUrl: serverUrl,
        agentOptions: logoutOptions.agentOptions || init.initOptions.agentOptions,
        agentClass: logoutOptions.agentClass || init.initOptions.agentClass,
    });
    return ajax(_.defaults({
        serverUrl: serverUrl,
        method: 'POST',
        url: '/gofer/security/rest/auth/logout',
        body: {}
    }, currentOptions)).catch(function (error) {
        if (error.statusCode === 422) {
            // REST-based logout URL currently is broken reporting a 422 in all cases
            return ajax(_.defaults({
                serverUrl: serverUrl,
                method: 'GET',
                url: '/gofer/security-logout'
            }, currentOptions)).then(function (result) {
                diag.debug.warn('BUG: resorted to classic PATH-based logout as REST-based logout failed:', error);
                return result;
            }, function (error2) {
                return Q.reject(error2.statusCode === 422 ? error : error2);
            });
        }
        return Q.reject(error);
    }).catch(function (error) {
        // ignore network failures on timeout, server forgets on session timeout anyways
        if (!error.statusCode) {
            return Q.resolve(undefined);
        }
        return Q.reject(error);
    }).finally(function () {
        // eventually erase offline login data
        if (logoutOptions.offlineCapable) {
            // requested to erase login data
            return offline.clearOfflineLogin(serverObj.credentials, currentOptions).catch(function (offlineError) {
                diag.debug.warn('failed erasing offline login data', offlineError);
                return Q.resolve(undefined);
            });
        }
    }).finally(function () {
        // forget everything about it
        serverObj.credentials = null;
        serverObj.authorization = auth.ANONYMOUS_AUTHORIZATION;
        serverObj.organization = null;
        serverObj.user = null;
        serverObj.sessionUserUuid = null;
    });
}
exports.logout = logout;
//# sourceMappingURL=http.js.map<|MERGE_RESOLUTION|>--- conflicted
+++ resolved
@@ -318,12 +318,8 @@
  */
 function login(credentials, loginOptions) {
     if (loginOptions === void 0) { loginOptions = {}; }
-<<<<<<< HEAD
+    var wasOfflineLogin = false;
     var serverUrl = urls.resolveServer('/', loginOptions);
-=======
-    var wasOfflineLogin = false;
-    var serverUrl = urls.resolveUrl('/', loginOptions);
->>>>>>> 2f347065
     var serverObj = server.Server.getInstance(serverUrl);
     if (serverObj.sessionUserUuid) {
         // logged in already
